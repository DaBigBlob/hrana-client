--- conflicted
+++ resolved
@@ -1,10 +1,6 @@
 {
   "name": "@libsql/hrana-client",
-<<<<<<< HEAD
-  "version": "0.4.5-pre",
-=======
   "version": "0.5.0-pre",
->>>>>>> 4e25d259
   "keywords": [
     "hrana",
     "libsql",
